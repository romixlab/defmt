# Change Log

All notable changes to this project will be documented in this file.

The format is based on [Keep a Changelog](http://keepachangelog.com/)
and this project adheres to [Semantic Versioning](http://semver.org/).

## [Unreleased]

<<<<<<< HEAD
- [#813] doc: add note for the alloc feature flag

[#813]: https://github.com/knurling-rs/defmt/pull/813
=======
- [#800]: `defmt-macros`: Fix generic trait bounds in Format derive macro

[#800]: https://github.com/knurling-rs/defmt/pull/800
>>>>>>> 8d488c45

## [v0.3.6] - 2024-02-05

- [#804]: `CI`: Remove mdbook strategy
- [#803]: `CI`: Disable nightly qemu-snapshot tests
- [#789]: `defmt`: Add support for new time-related display hints
- [#783]: `defmt-decoder`: Move formatting logic to `Formatter`

[#804]: https://github.com/knurling-rs/defmt/pull/804
[#803]: https://github.com/knurling-rs/defmt/pull/803
[#789]: https://github.com/knurling-rs/defmt/pull/789
[#783]: https://github.com/knurling-rs/defmt/pull/783

## defmt-decoder v0.3.9, defmt-print v0.3.10 - 2023-10-04

- [#784]: `defmt-decoder`: Prepare `defmt-decoder v0.3.9` release
- [#781]: `defmt-decoder`: Add `pub struct Formatter` to `defmt_decoder::log`
- [#778]: `defmt-decoder`: Add support for nested log formatting
- [#777]: `defmt-decoder`: Simplify StdoutLogger
- [#775]: `defmt-decoder`: Ignore AArch64 mapping symbols
- [#771]: `defmt-macros`: Ignore empty items in DEFMT_LOG
- [#769]: `defmt-decoder`: Add support for color, style, width and alignment to format

[#784]: https://github.com/knurling-rs/defmt/pull/784
[#781]: https://github.com/knurling-rs/defmt/pull/781
[#778]: https://github.com/knurling-rs/defmt/pull/778
[#777]: https://github.com/knurling-rs/defmt/pull/777
[#775]: https://github.com/knurling-rs/defmt/pull/775
[#771]: https://github.com/knurling-rs/defmt/pull/771
[#769]: https://github.com/knurling-rs/defmt/pull/769

## defmt-decoder v0.3.8, defmt-print v0.3.8 - 2023-08-01

- [#766] `decoder::log`: Rename `PrettyLogger` to `StdoutLogger`
- [#765]: `defmt-decoder`: Add support for customizable logger formatting

[#766]: https://github.com/knurling-rs/defmt/pull/766
[#765]: https://github.com/knurling-rs/defmt/pull/765

## [v0.3.5] - 2023-06-19

- [#760]: `defmt-macros`: Upgrade to syn 2
- [#759]: Release `defmt v0.3.5`, `defmt-macros 0.3.6` and `defmt-print 0.3.8`
- [#758]: `defmt-print`: Tidy up
- [#757]: `defmt-print`: Allow reading from a tcp port
- [#756]: `CI`: Switch from bors to merge queue
- [#753]: `demft` Add `Format` impls for `core::ptr::NonNull` and `fn(Args...) -> Ret` (up to 12 arguments)

[#760]: https://github.com/knurling-rs/defmt/pull/760
[#759]: https://github.com/knurling-rs/defmt/pull/759
[#758]: https://github.com/knurling-rs/defmt/pull/758
[#757]: https://github.com/knurling-rs/defmt/pull/757
[#756]: https://github.com/knurling-rs/defmt/pull/756
[#753]: https://github.com/knurling-rs/defmt/pull/753

## defmt-decoder v0.3.7, defmt-macros v0.3.5, defmt-parser v0.3.3, defmt-print v0.3.7 - 2023-05-05

- [#754]: Release `defmt-decoder v0.3.7`, `defmt-macros v0.3.5`, `defmt-parser v0.3.3`, `defmt-print v0.3.7`
- [#750]: Add support for decoding wire format version 3

[#754]: https://github.com/knurling-rs/defmt/pull/754
[#750]: https://github.com/knurling-rs/defmt/pull/750

## [v0.3.4] - 2023-04-05

- [#748]: Release `defmt-v0.3.4`, `defmt-decoder-v0.3.6`, `defmt-print-v0.3.4` and yank previous
- [#747]: Bump wire version

[#748]: https://github.com/knurling-rs/defmt/pull/748
[#747]: https://github.com/knurling-rs/defmt/pull/747

## [v0.3.3] - 2023-03-29 (yanked)

- [#745]: Release `defmt-v0.3.3`, `defmt-decoder-v0.3.5`, `defmt-macros v0.3.4`, `defmt-parser v0.3.2`, `defmt-print v0.3.5` and `panic-probe v0.3.1`
- [#744]: `defmt-parser`: Clean and simplify
- [#742]: `defmt-decoder`: Include crate name in symbol name
- [#743]: `defmt-parser`: Simplify tests with `rstest`
- [#741]: `defmt-macros`: Disable default-features for `rstest`
- [#740]: Snapshot tests for `core::net`
- [#739]: `xtask`: Clean up
- [#737]: `panic-probe`: Add `hard_fault()` for use in `defmt::panic_handler`
- [#733]: `defmt`: Add formatting for `core::net` with the `ip_in_core` feature
- [#603]: `defmt`: Raw pointers now print as `0x1234` instead of `1234`
- [#536]: `defmt-parser`: Switch to using an enum for errors, and add some help text pointing you to the defmt docs if you use the wrong type specifier in a format string.

[#745]: https://github.com/knurling-rs/defmt/pull/745
[#744]: https://github.com/knurling-rs/defmt/pull/744
[#742]: https://github.com/knurling-rs/defmt/pull/742
[#743]: https://github.com/knurling-rs/defmt/pull/743
[#741]: https://github.com/knurling-rs/defmt/pull/741
[#740]: https://github.com/knurling-rs/defmt/pull/740
[#739]: https://github.com/knurling-rs/defmt/pull/739
[#737]: https://github.com/knurling-rs/defmt/pull/737
[#733]: https://github.com/knurling-rs/defmt/pull/733
[#603]: https://github.com/knurling-rs/defmt/pull/734
[#536]: https://github.com/knurling-rs/defmt/pull/735

## defmt-decoder v0.3.4, defmt-print v0.3.4

- [#729]: Release `defmt-decoder v0.3.4`, `defmt-print v0.3.4`
- [#726]: `defmt-decoder`: Remove difference in favor of dissimilar
- [#725]: `defmt-decoder`: Replace chrono with time
- [#719]: `defmt-print`: Fix panic
- [#715]: `xtask`: Update `clap` to version `4`
- [#710]: `CI`: Update CI
- [#706]: `defmt`, `defmt-decoder`, `defmt-itm`, `defmt-macros`, `defmt-parser`, `defmt-print`, `defmt-test-macros`: Satisfy clippy

[#729]: https://github.com/knurling-rs/defmt/pull/729
[#726]: https://github.com/knurling-rs/defmt/pull/726
[#725]: https://github.com/knurling-rs/defmt/pull/725
[#715]: https://github.com/knurling-rs/defmt/pull/715
[#710]: https://github.com/knurling-rs/defmt/pull/710
[#706]: https://github.com/knurling-rs/defmt/pull/706

## defmt-decoder v0.3.3, defmt-macros v0.3.3, defmt-print v0.3.3, vdefmt-rtt 0.4.0
- [#704]: Release `defmt-macros 0.3.3`, `defmt-print 0.3.3`, `defmt-rtt 0.4.0`
- [#703]: `defmt-print`: Update to `clap 4.0`.
- [#701]: `defmt-rtt`: Pre-relase cleanup
- [#695]: `defmt-rtt`: Refactor rtt [3/2]
- [#689]: `defmt-rtt`: Update to critical-section 1.0
- [#692]: `defmt-macros`: Wrap const fn in const item to ensure compile-time-evaluation.
- [#690]: `defmt-decoder`, `defmt-parser`: Satisfy clippy
- [#688]: Release `defmt-decoder 0.3.3`
- [#687]: `CI`: Re-enable `qemu-snapshot (nightly)` tests
- [#686]: `CI`: Temporarily disable `qemu-snapshot (nightly)`
- [#684]: `defmt-macros`: Fix `syn` dependency version.
- [#683]: `defmt-rtt`: Make sure the whole RTT structure is in RAM
- [#682]: `defmt-print`: exit when stdin is closed
- [#681]: `defmt-decoder`, `defmt-parser`:Make use of i/o locking being static since rust `1.61`.
- [#679]: `CI`: Add changelog enforcer
- [#678]: `defmt`, `defmt-decoder`, `defmt-macros`, `defmt-parser`: Satisfy clippy

[#704]: https://github.com/knurling-rs/defmt/pull/704
[#703]: https://github.com/knurling-rs/defmt/pull/703
[#701]: https://github.com/knurling-rs/defmt/pull/701
[#695]: https://github.com/knurling-rs/defmt/pull/695
[#692]: https://github.com/knurling-rs/defmt/pull/692
[#690]: https://github.com/knurling-rs/defmt/pull/690
[#688]: https://github.com/knurling-rs/defmt/pull/688
[#687]: https://github.com/knurling-rs/defmt/pull/687
[#686]: https://github.com/knurling-rs/defmt/pull/686
[#684]: https://github.com/knurling-rs/defmt/pull/684
[#683]: https://github.com/knurling-rs/defmt/pull/683
[#682]: https://github.com/knurling-rs/defmt/pull/682
[#681]: https://github.com/knurling-rs/defmt/pull/681
[#679]: https://github.com/knurling-rs/defmt/pull/679
[#678]: https://github.com/knurling-rs/defmt/pull/678
[#719]: https://github.com/knurling-rs/defmt/pull/719

## [v0.3.2] - 2022-05-31

- [#675]: Release `defmt 0.3.2` and fix `defmt-macros`-releated compile-error
- [#669]: Refine docs for `--json` flag

## [v0.3.1] - 2022-03-10

### Added

- [#662]: `#[derive(Format)]` now accepts attribute fields to format fields using the `Debug2Format` adapter instead of a `Format` implementation.
- [#661]: Add tests for Cell types
- [#656]: Implement `defmt::Format` for `Cell` and `RefCell`
- [#630]: Add test instructions to README.md

[#662]: https://github.com/knurling-rs/defmt/pull/662
[#661]: https://github.com/knurling-rs/defmt/pull/661
[#656]: https://github.com/knurling-rs/defmt/pull/656
[#630]: https://github.com/knurling-rs/defmt/pull/630

### Changed

- [#659]: mark extern::acquire() and extern::release() as unsafe. this is not a breaking change; this is an internal API
- [#640]: use crate [critical-section](https://crates.io/crates/critical-section) in defmt-rtt
- [#634]: update ELF parsing dependencies
- [#633]: make RTT buffer size configurable
- [#626]: Make errror message more meaningful in case of version-mismatch

[#659]: https://github.com/knurling-rs/defmt/pull/659
[#640]: https://github.com/knurling-rs/defmt/pull/640
[#634]: https://github.com/knurling-rs/defmt/pull/634
[#633]: https://github.com/knurling-rs/defmt/pull/633
[#626]: https://github.com/knurling-rs/defmt/pull/626

## [v0.3.0] - 2021-11-09

- [#618]: Support #[ignore] attribute in defmt_test
- [#621]: Readme Diagram: Replace duplicate defmt-itm with defmt-rtt
- [#617]: Add display hint to output `u64` as ISO8601 time
- [#620]: Tidy up: remove unused code and dependencies
- [#619]: Update all crates to rust edition 2021! 🎉
- [#610]: `defmt-print`: Log if malformed frame gets skipped
- [#547]: Migration guide `v0.2.x` to `v0.3.0`
- [#604]: defmt-test: `#[cfg(test)]` the `#[defmt_test::tests]` module
- [#616]: Update user guide part of the book
- [#615]: Document how to deal with backward compatibility breakage
- [#614]: Bugfix: decoder breaks with pipe symbol
- [#605]: Properly handle the `off` pseudo-level in presence of nested logging directives
- [#611]: Fix `cargo doc`-warnings
- [#608]: `decoder`: Fix that `defmt::println!` shows leading space when timestamps are disabled
- [#601]: Move crate `defmt` to `defmt/`
- [#600]: Run snapshot & backcompat tests in dev mode only
- [#519]: Target-side `env_logger`-like env filter
- [#592]: xtask: add backward compability test
- [#598]: `defmt-print`: Recover from decoding-errors
- [#569]: Add defmt `println!` macro
- [#580]: Structure `defmt::export`
- [#594]: panic-probe: use UDF instruction on nested panics
- [#591]: Remove timestamps from snapshot test
- [#585]: Add xtask option to run a single snapshot test by name
- [#589]: Implement `Format` for arrays of any length
- [#587]: Tweak inline attributes to remove machine code duplication
- [#574]: Refactor rtt [1/2]
- [#584]: Remove outdated doc "you may only call write! once"
- [#582]: Release of `panic-probe v0.2.1`
- [#581]: Add impl for `alloc::Layout`
- [#579]: defmt-rtt: fix check for blocking RTT
- [#577]: Fix typo in `cfg` of encoding-feature-`compile_error!`
- [#578]: `qemu`: Allow dead code
- [#550]: `defmt::flush()`
- [#572]: `defmt-decoder`: `impl TryFrom<Option<String>> for Encoding`
- [#570]: Support referring to `Self` in bitflags constants
- [#568]: Encoding docs.
- [#564]: Make order of bitflags values deterministic
- [#561]: Remove unused cortex-m-rt in panic-probe a=Dirbaio
- [#562]: Remove call to fill in user survey from `README`
- [#560]: Update cortex-m-rt crate from `0.6` to `0.7`
- [#557]: Add impl for TryFromSliceError
- [#556]: Add impl for TryFromIntError
- [#551]: Display git version & date to introduction section
- [#540]: Separate "crate version" from "wire format version
- [#549]: Fix clippy warnings.
- [#545]: Revert "`build.rs`: Obtain version from macro; simplify"
- [#539]: Add optional rzCOBS encoding+framing
- [#518]: `build.rs`: Obtain version from macro; simplify
- [#543]: `CI`: Temporarily drop backward-compatibility check
- [#542]: `snapshot-tests`: Test alternate hint for bitfields
- [#538]: Fix wrong bit count in comment.
- [#537]: `snapshot-tests`: Delete `:?` hint without impact
- [#531]: refactor the `macros` crate
- [#534]: Attribute test progress message to the test in question;
- [#535]: Don't print leading space when timestamp is absent
- [#529]: Refactor user-guide of `book`
- [#528]: Support bitflags
- [#533]: Adds add for user survey into readme.
- [#527]: `book`: Add logo and support text to introduction
- [#526]: `decoder`: Simplify tests
- [#359]: Implement precedence of inner display hint
- [#523]: Minimize dependencies
- [#508]: [5/n] Format trait v2
- [#522]: Replace `µs` hint with `us`
- [#521]: [3/n] Remove u24
- [#516]: `xtask`: Only install additional targets for tests that require them
- [#512]: Add overwrite option for xtask cross results.
- [#514]: extend raw pointer implementation to include !Format types
- [#513]: book/duplicates.md: discriminator -> disambiguator
- [#507]: [2/n] - Remove code-size-costly optimizations
- [#505]: [1/n] - Logger trait v2.

[#618]: https://github.com/knurling-rs/defmt/pull/618
[#621]: https://github.com/knurling-rs/defmt/pull/621
[#617]: https://github.com/knurling-rs/defmt/pull/617
[#620]: https://github.com/knurling-rs/defmt/pull/620
[#619]: https://github.com/knurling-rs/defmt/pull/619
[#610]: https://github.com/knurling-rs/defmt/pull/610
[#547]: https://github.com/knurling-rs/defmt/pull/547
[#604]: https://github.com/knurling-rs/defmt/pull/604
[#616]: https://github.com/knurling-rs/defmt/pull/616
[#615]: https://github.com/knurling-rs/defmt/pull/615
[#614]: https://github.com/knurling-rs/defmt/pull/614
[#605]: https://github.com/knurling-rs/defmt/pull/605
[#611]: https://github.com/knurling-rs/defmt/pull/611
[#608]: https://github.com/knurling-rs/defmt/pull/608
[#601]: https://github.com/knurling-rs/defmt/pull/601
[#600]: https://github.com/knurling-rs/defmt/pull/600
[#519]: https://github.com/knurling-rs/defmt/pull/519
[#592]: https://github.com/knurling-rs/defmt/pull/592
[#598]: https://github.com/knurling-rs/defmt/pull/598
[#569]: https://github.com/knurling-rs/defmt/pull/569
[#580]: https://github.com/knurling-rs/defmt/pull/580
[#594]: https://github.com/knurling-rs/defmt/pull/594
[#591]: https://github.com/knurling-rs/defmt/pull/591
[#585]: https://github.com/knurling-rs/defmt/pull/585
[#589]: https://github.com/knurling-rs/defmt/pull/589
[#587]: https://github.com/knurling-rs/defmt/pull/587
[#574]: https://github.com/knurling-rs/defmt/pull/574
[#584]: https://github.com/knurling-rs/defmt/pull/584
[#582]: https://github.com/knurling-rs/defmt/pull/582
[#581]: https://github.com/knurling-rs/defmt/pull/581
[#579]: https://github.com/knurling-rs/defmt/pull/579
[#577]: https://github.com/knurling-rs/defmt/pull/577
[#578]: https://github.com/knurling-rs/defmt/pull/578
[#550]: https://github.com/knurling-rs/defmt/pull/550
[#572]: https://github.com/knurling-rs/defmt/pull/572
[#570]: https://github.com/knurling-rs/defmt/pull/570
[#568]: https://github.com/knurling-rs/defmt/pull/568
[#564]: https://github.com/knurling-rs/defmt/pull/564
[#561]: https://github.com/knurling-rs/defmt/pull/561
[#562]: https://github.com/knurling-rs/defmt/pull/562
[#560]: https://github.com/knurling-rs/defmt/pull/560
[#557]: https://github.com/knurling-rs/defmt/pull/557
[#556]: https://github.com/knurling-rs/defmt/pull/556
[#551]: https://github.com/knurling-rs/defmt/pull/551
[#540]: https://github.com/knurling-rs/defmt/pull/540
[#549]: https://github.com/knurling-rs/defmt/pull/549
[#545]: https://github.com/knurling-rs/defmt/pull/545
[#539]: https://github.com/knurling-rs/defmt/pull/539
[#518]: https://github.com/knurling-rs/defmt/pull/518
[#543]: https://github.com/knurling-rs/defmt/pull/543
[#542]: https://github.com/knurling-rs/defmt/pull/542
[#538]: https://github.com/knurling-rs/defmt/pull/538
[#537]: https://github.com/knurling-rs/defmt/pull/537
[#534]: https://github.com/knurling-rs/defmt/pull/534
[#531]: https://github.com/knurling-rs/defmt/pull/531
[#535]: https://github.com/knurling-rs/defmt/pull/535
[#529]: https://github.com/knurling-rs/defmt/pull/529
[#528]: https://github.com/knurling-rs/defmt/pull/528
[#533]: https://github.com/knurling-rs/defmt/pull/533
[#527]: https://github.com/knurling-rs/defmt/pull/527
[#526]: https://github.com/knurling-rs/defmt/pull/526
[#359]: https://github.com/knurling-rs/defmt/pull/359
[#523]: https://github.com/knurling-rs/defmt/pull/523
[#508]: https://github.com/knurling-rs/defmt/pull/508
[#522]: https://github.com/knurling-rs/defmt/pull/522
[#521]: https://github.com/knurling-rs/defmt/pull/521
[#516]: https://github.com/knurling-rs/defmt/pull/516
[#512]: https://github.com/knurling-rs/defmt/pull/512
[#514]: https://github.com/knurling-rs/defmt/pull/514
[#513]: https://github.com/knurling-rs/defmt/pull/513
[#507]: https://github.com/knurling-rs/defmt/pull/507
[#505]: https://github.com/knurling-rs/defmt/pull/505

## [v0.2.3] - 2021-06-17

### Added

- [#499] Illustrate structure of the defmt crates
- [#503] Add alternate hint ('#')
- [#509] `impl Format for NonZero*`

### Changed

- [#488] Structure `impl Format`s into multiple files
- [#496] Bump build-dep `semver` to `1.0`
- [#489] Structure lib
- [#500] book: fix leftover old formatting syntax; typos
- [#510] `CI`: Don't install MacOS dependency which is included by default

### Fixed

- [#497] `macros`: match unused vars if logging is disabled

[#488]: https://github.com/knurling-rs/defmt/pull/488
[#496]: https://github.com/knurling-rs/defmt/pull/496
[#497]: https://github.com/knurling-rs/defmt/pull/497
[#489]: https://github.com/knurling-rs/defmt/pull/489
[#499]: https://github.com/knurling-rs/defmt/pull/499
[#500]: https://github.com/knurling-rs/defmt/pull/500
[#503]: https://github.com/knurling-rs/defmt/pull/503
[#509]: https://github.com/knurling-rs/defmt/pull/509
[#510]: https://github.com/knurling-rs/defmt/pull/510

## [v0.2.2] - 2021-05-20

### Added

- [#446] Add usage examples for `Debug2Format`, `Display2Format`
- [#464] `impl<T> Format for {*const, *mut} T where T: Format + ?Sized`
- [#472] `impl Format for` the core::{iter, ops, slice} structs
- [#473] `impl Format for` all the `Cow`s
- [#478] add `dbg!` macro

### Changed

- [#477] Disable logging calls via conditional compilation when all defmt features are disabled

[#446]: https://github.com/knurling-rs/defmt/pull/446
[#464]: https://github.com/knurling-rs/defmt/pull/464
[#472]: https://github.com/knurling-rs/defmt/pull/472
[#473]: https://github.com/knurling-rs/defmt/pull/473
[#477]: https://github.com/knurling-rs/defmt/pull/477
[#478]: https://github.com/knurling-rs/defmt/pull/478

## [v0.2.1] - 2021-03-08

### Added

- [#403] Add knurling logo to API docs

### Fixed

- [#413] Fix docs-rs build, by disabling feature "unstable-test"
- [#427] Drop outdated note about `defmt v0.2.0` from book

[#403]: https://github.com/knurling-rs/defmt/pull/403
[#413]: https://github.com/knurling-rs/defmt/pull/413
[#427]: https://github.com/knurling-rs/defmt/pull/427

## [v0.2.0] - 2021-02-19

### Added

- [#284] Implement support for `i128` and `u128` types
- [#291] Allows using `defmt` on x86 platforms by making the test suite use an internal Cargo feature
- [#293] Make `defmt` attributes forward input attributes
- [#294] Permits `use` items inside `#[defmt_test::tests]` modules
- [#296] Allows skipping the `defmt` version check in order to make development easier
- [#302] `derive(Format)` now supports more than 256 variants
- [#304] impl `Format` for `char`s
- [#313] Add display hints
- [#323] Merge `Uxx(u64)` (`Ixx(i64)`) and `U128(u128)` (`u128(i128)`) data variants
- [#327] `impl<T> Format for PhantomData<T>`
- [#329] Document safety of implementation detail functions
- [#335] Add the `defmt-itm` crate
- [#338] Add `defmt-logger` and `defmt-print` crates
- [#343] Customizable timestamps
- [#347] Document the grammar of `defmt`s current format parameter syntax
- [#351] Allow tools to distinguish user-controlled format strings from generated ones
- [#354] Add `f64` support
- [#376] Make `defmt-logger` more configurable, remove `probe-run` strings
- [#377] `defmt-test`: support returning `Result` from tests
- [#382] `impl Format for Infallible`
- [#391] `impl Format for core::time::Duration`

### Changed

- [#297] Improves the output formatting and includes a progress indicator
- [#299] Test embedded test runner (`defmt-test`) as part of our CI setup
- [#300] `#[derive]` now uses built-in primitive formatting for primitive references
- [#303] Employ the help of [bors]
- [#305] `Formatter` is now passed by value, i.e. consumed during formatting
- [#308] compile-fail test new `Formatter` move semantics
- [#312] `str` fields in structs are now treated as a native type by the encoder instead of going through the `Format` trait
- [#325] Update our UI tests to work with the latest stable release
- [#331] Add more compile-fail tests
- [#332] Improve `Format` trait docs
- [#333] Hide `Formatter`'s `inner` field
- [#334] Fix dead link in parser docs
- [#337] Improve diagnostics on double `write!`
- [#339] Make leb64 encoding fully safe (while at the same time reducing its code footprint)
- [#340] Stream `core::fmt` adapters
- [#345] Reduce code size by avoiding 64-bit arithmetic in LEB encoding
- [#350] `panic-probe` now uses `defmt`s `Display2Format` to log panic messages. In consequence, panic messages won't get truncated anymore.
- [#355] Clarify the docs on `Write::write`
- [#352] Do not display full version with `--help`. Thanks to [Javier-varez]!
- [#354] Support `f64` floating point numbers.
- [#355] Clarify docs on `Write::write`.
- [#361], [#367] Make clippy happy by improving code quality
- [#363] Improve test coverage on basic `defmt` usage on `std` rust
- [#364] Split firmware code into separate workspace
- [#368] `defmt-itm`: Raise compile error on `armv6m`
- [#369] Move `bors.toml` to `.github/`
- [#371] Link to git version of `defmt` book
- [#372] Update `Printers` section in `defmt` book
- [#373] Improve information in `Cargo.toml`
- [#379] Make link to `defmt` book clickable
- [#380] Merge crates `elf2table` and `logger` into `decoder`
- [#383] `defmt-test`: Modify attributes in place and handle `#[cfg]`
- [#384] pin unstable path dependencies
- [#385] defmt_decoder: Skip allocation of datastructure for raw symbols of the table entries in `fn get_locations`
- [#386], [#392] Refactor decoder
  - rename `mod logger` to `log`
  - make `fn parse_*`, `fn get_locations`, `fn decode` methods of `struct Table`
  - various simplifications and restructuring of internal code
- [#387] CI: bump timeout to 20 minutes
- [#389] defmt_decoder: Bump deps `object` and `gimli`

### Fixed

- [#301] Fix the nightly builds after a `linked_list_allocator` feature change
- [#310], [#311] remove the runtime check (and matching tests) if the `write!` macro was called multiple times as this can no longer happen since `write!` now consumes the `Formatter` due to [#305].
- [#321] ASCII hint (`:a`) is now respected when used together with the `Format` trait (`=?` and `=[?]`).
- [#342] Fix a data corruption issue when using `bool`s in `write!`
- [#357] Fix issue preventing `defmt` from compiling on MacOS.

[#284]: https://github.com/knurling-rs/defmt/pull/284
[#291]: https://github.com/knurling-rs/defmt/pull/291
[#293]: https://github.com/knurling-rs/defmt/pull/293
[#294]: https://github.com/knurling-rs/defmt/pull/294
[#296]: https://github.com/knurling-rs/defmt/pull/296
[#297]: https://github.com/knurling-rs/defmt/pull/297
[#299]: https://github.com/knurling-rs/defmt/pull/299
[#300]: https://github.com/knurling-rs/defmt/pull/300
[#301]: https://github.com/knurling-rs/defmt/pull/301
[#302]: https://github.com/knurling-rs/defmt/pull/302
[#303]: https://github.com/knurling-rs/defmt/pull/303
[#304]: https://github.com/knurling-rs/defmt/pull/304
[#305]: https://github.com/knurling-rs/defmt/pull/305
[#308]: https://github.com/knurling-rs/defmt/pull/308
[#310]: https://github.com/knurling-rs/defmt/pull/310
[#311]: https://github.com/knurling-rs/defmt/pull/311
[#312]: https://github.com/knurling-rs/defmt/pull/312
[#313]: https://github.com/knurling-rs/defmt/pull/313
[#321]: https://github.com/knurling-rs/defmt/pull/321
[#323]: https://github.com/knurling-rs/defmt/pull/323
[#325]: https://github.com/knurling-rs/defmt/pull/325
[#327]: https://github.com/knurling-rs/defmt/pull/327
[#329]: https://github.com/knurling-rs/defmt/pull/329
[#331]: https://github.com/knurling-rs/defmt/pull/331
[#332]: https://github.com/knurling-rs/defmt/pull/332
[#333]: https://github.com/knurling-rs/defmt/pull/333
[#334]: https://github.com/knurling-rs/defmt/pull/334
[#335]: https://github.com/knurling-rs/defmt/pull/335
[#337]: https://github.com/knurling-rs/defmt/pull/337
[#338]: https://github.com/knurling-rs/defmt/pull/338
[#339]: https://github.com/knurling-rs/defmt/pull/339
[#340]: https://github.com/knurling-rs/defmt/pull/340
[#342]: https://github.com/knurling-rs/defmt/pull/342
[#343]: https://github.com/knurling-rs/defmt/pull/343
[#345]: https://github.com/knurling-rs/defmt/pull/345
[#347]: https://github.com/knurling-rs/defmt/pull/347
[#350]: https://github.com/knurling-rs/defmt/pull/350
[#351]: https://github.com/knurling-rs/defmt/pull/351
[#354]: https://github.com/knurling-rs/defmt/pull/354
[#355]: https://github.com/knurling-rs/defmt/pull/355
[#352]: https://github.com/knurling-rs/defmt/pull/352
[#354]: https://github.com/knurling-rs/defmt/pull/354
[#355]: https://github.com/knurling-rs/defmt/pull/355
[#357]: https://github.com/knurling-rs/defmt/pull/357
[#361]: https://github.com/knurling-rs/defmt/pull/361
[#363]: https://github.com/knurling-rs/defmt/pull/363
[#364]: https://github.com/knurling-rs/defmt/pull/364
[#368]: https://github.com/knurling-rs/defmt/pull/368
[#369]: https://github.com/knurling-rs/defmt/pull/369
[#371]: https://github.com/knurling-rs/defmt/pull/371
[#372]: https://github.com/knurling-rs/defmt/pull/372
[#373]: https://github.com/knurling-rs/defmt/pull/373
[#376]: https://github.com/knurling-rs/defmt/pull/376
[#377]: https://github.com/knurling-rs/defmt/pull/377
[#379]: https://github.com/knurling-rs/defmt/pull/379
[#380]: https://github.com/knurling-rs/defmt/pull/380
[#382]: https://github.com/knurling-rs/defmt/pull/382
[#383]: https://github.com/knurling-rs/defmt/pull/383
[#384]: https://github.com/knurling-rs/defmt/pull/384
[#385]: https://github.com/knurling-rs/defmt/pull/385
[#386]: https://github.com/knurling-rs/defmt/pull/386
[#387]: https://github.com/knurling-rs/defmt/pull/387
[#389]: https://github.com/knurling-rs/defmt/pull/389
[#391]: https://github.com/knurling-rs/defmt/pull/391
[#392]: https://github.com/knurling-rs/defmt/pull/392
[#396]: https://github.com/knurling-rs/defmt/pull/396

## [v0.1.3] - 2020-11-30

### Fixed

- [#290] fixed cross compilation to ARMv6-M and other targets that have no CAS (Compare-and-Swap)
  primitives when the "alloc" feature is enabled

[#290]: https://github.com/knurling-rs/defmt/pull/290

## [v0.1.2] - 2020-11-26

### Added

- [#263] [#276] add and document `write!` macro
- [#273] [#280] add and document `unwrap!` macro
- [#266] add `panic!`-like and `assert!`-like macros which will log the panic message using `defmt` and then call `core::panic!` (by default)
- [#267], [#281] add `Debug2Format` and `Display2Format` adapters
- [#279] started adding notes about feature availability (e.g. "defmt 0.1.2 and up")

[#263]: https://github.com/knurling-rs/defmt/pull/263
[#273]: https://github.com/knurling-rs/defmt/pull/273
[#276]: https://github.com/knurling-rs/defmt/pull/276
[#279]: https://github.com/knurling-rs/defmt/pull/279
[#266]: https://github.com/knurling-rs/defmt/pull/266
[#281]: https://github.com/knurling-rs/defmt/pull/281
[#267]: https://github.com/knurling-rs/defmt/pull/267
[#280]: https://github.com/knurling-rs/defmt/pull/280

### Changed

- [#257] code size optimizations
- [#265] updated the 'how we deal with duplicated format strings' section of our [implementation notes]

[#257]: https://github.com/knurling-rs/defmt/pull/257
[#265]: https://github.com/knurling-rs/defmt/pull/265
[implementation notes]: https://defmt.ferrous-systems.com/design.html

### Fixed

- [#264] `probe-run` doesn't panic if log message is not UTF-8
- [#269] fixes compiler error that was thrown when using `defmt::panic` within e.g. a match expression
- [#272] braces in format args passed to the new `defmt::panic!` and `defmt::assert!` macros do not cause unexpected errors anymore

[#264]: https://github.com/knurling-rs/defmt/pull/264
[#269]: https://github.com/knurling-rs/defmt/pull/269
[#272]: https://github.com/knurling-rs/defmt/pull/272

## [v0.1.1] - 2020-11-16

### Fixed

- [#259] crates.io version of `defmt` crates no longer require `git` to be built

[#259]: https://github.com/knurling-rs/defmt/pull/259

## v0.1.0 - 2020-11-11

Initial release

[Unreleased]: https://github.com/knurling-rs/defmt/compare/defmt-v0.3.6...main
[v0.3.6]: https://github.com/knurling-rs/defmt/compare/defmt-v0.3.5...defmt-v0.3.6
[v0.3.5]: https://github.com/knurling-rs/defmt/compare/defmt-v0.3.4...defmt-v0.3.5
[v0.3.4]: https://github.com/knurling-rs/defmt/compare/defmt-v0.3.3...defmt-v0.3.4
[v0.3.3]: https://github.com/knurling-rs/defmt/compare/defmt-v0.3.2...defmt-v0.3.3
[v0.3.2]: https://github.com/knurling-rs/defmt/compare/defmt-v0.3.1...defmt-v0.3.2
[v0.3.1]: https://github.com/knurling-rs/defmt/compare/defmt-v0.3.0...defmt-v0.3.1
[v0.3.0]: https://github.com/knurling-rs/defmt/compare/defmt-v0.2.3...defmt-v0.3.0
[v0.2.3]: https://github.com/knurling-rs/defmt/compare/defmt-v0.2.2...defmt-v0.2.3
[v0.2.2]: https://github.com/knurling-rs/defmt/compare/defmt-v0.2.1...defmt-v0.2.2
[v0.2.1]: https://github.com/knurling-rs/defmt/compare/defmt-v0.2.0...defmt-v0.2.1
[v0.2.0]: https://github.com/knurling-rs/defmt/compare/defmt-v0.1.3...defmt-v0.2.0
[v0.1.3]: https://github.com/knurling-rs/defmt/compare/defmt-v0.1.2...defmt-v0.1.3
[v0.1.2]: https://github.com/knurling-rs/defmt/compare/defmt-v0.1.1...defmt-v0.1.2
[v0.1.1]: https://github.com/knurling-rs/defmt/compare/defmt-v0.1.0...defmt-v0.1.1<|MERGE_RESOLUTION|>--- conflicted
+++ resolved
@@ -7,15 +7,11 @@
 
 ## [Unreleased]
 
-<<<<<<< HEAD
 - [#813] doc: add note for the alloc feature flag
+- [#800]: `defmt-macros`: Fix generic trait bounds in Format derive macro
 
 [#813]: https://github.com/knurling-rs/defmt/pull/813
-=======
-- [#800]: `defmt-macros`: Fix generic trait bounds in Format derive macro
-
 [#800]: https://github.com/knurling-rs/defmt/pull/800
->>>>>>> 8d488c45
 
 ## [v0.3.6] - 2024-02-05
 
