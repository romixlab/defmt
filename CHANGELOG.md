--- conflicted
+++ resolved
@@ -7,15 +7,17 @@
 
 ## [Unreleased]
 
-- [#xxx]: `CI`: Update mdbook to v0.4.40
+- [#852]: `CI`: Update mdbook to v0.4.40
 - [#847]: `decoder`: Fix log format width specifier not working as expected
 - [#845]: `decoder`: fix println!() records being printed with formatting
 - [#843]: `defmt`: Sort IDs of log msgs by severity to allow runtime filtering by severity
-
-[#xxx]: https://github.com/knurling-rs/defmt/pull/xxx
+- [#822]: `CI`: Run `cargo semver-checks` on every PR
+
+[#852]: https://github.com/knurling-rs/defmt/pull/852
 [#847]: https://github.com/knurling-rs/defmt/pull/847
 [#845]: https://github.com/knurling-rs/defmt/pull/845
 [#843]: https://github.com/knurling-rs/defmt/pull/843
+[#822]: https://github.com/knurling-rs/defmt/pull/822
 
 ## [v0.3.8] - 2024-05-17
 
@@ -36,10 +38,6 @@
 - [#831]: `CI`: Fix CI
 - [#830]: `book`: Add section about feature-gated derive Format
 - [#828]: `defmt-decoder`: Update to `gimli 0.29`
-<<<<<<< HEAD
-- [#822]: Run `cargo semver-checks` in CI
-=======
->>>>>>> 7500ff5e
 - [#821]: Clean up
 - [#813]: doc: add note for the alloc feature flag
 - [#812]: `defmt`: Add a feature to stop linking a default panic handler
@@ -49,7 +47,6 @@
 
 [#831]: https://github.com/knurling-rs/defmt/pull/831
 [#828]: https://github.com/knurling-rs/defmt/pull/828
-[#822]: https://github.com/knurling-rs/defmt/pull/822
 [#821]: https://github.com/knurling-rs/defmt/pull/821
 [#813]: https://github.com/knurling-rs/defmt/pull/813
 [#812]: https://github.com/knurling-rs/defmt/pull/812
