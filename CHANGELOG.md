# Change Log

All notable changes to this project will be documented in this file.

The format is based on [Keep a Changelog](http://keepachangelog.com/)
and this project adheres to [Semantic Versioning](http://semver.org/).

## [Unreleased]

<<<<<<< HEAD
- [#869]: `macros`: Add missing type hints
=======
- [#874]: `defmt`: Fix doc test
- [#872]: `defmt`: Add `expect!` as alias for `unwrap!` for discoverability
- [#871]: Set MSRV to Rust 1.76
>>>>>>> 8fbaec9a
- [#865]: `defmt`: Replace proc-macro-error with proc-macro-error2
- [#859]: `defmt`: Satisfy clippy
- [#858]: `defmt`: Implement "passthrough" trait impls for *2Format wrappers
- [#857]: Add an octal display hint (`:o`)
- [#856]: `defmt`: Add a `Format` impl for `PanicInfo` and related types.
- [#855]: `defmt-print`: Now uses tokio to make tcp and stdin reads async (in preparation for a `watch elf` flag)
- [#852]: `CI`: Update mdbook to v0.4.40
- [#848]: `decoder`: add optional one-line format
- [#847]: `decoder`: Fix log format width specifier not working as expected
- [#845]: `decoder`: fix println!() records being printed with formatting
- [#843]: `defmt`: Sort IDs of log msgs by severity to allow runtime filtering by severity
- [#822]: `CI`: Run `cargo semver-checks` on every PR
- [#807]: `defmt-print`: Add `watch_elf` flag to allow ELF file reload without restarting `defmt-print`

<<<<<<< HEAD
[#869]: https://github.com/knurling-rs/defmt/pull/869
=======
[#874]: https://github.com/knurling-rs/defmt/pull/874
[#872]: https://github.com/knurling-rs/defmt/pull/872
[#871]: https://github.com/knurling-rs/defmt/pull/871
>>>>>>> 8fbaec9a
[#859]: https://github.com/knurling-rs/defmt/pull/859
[#858]: https://github.com/knurling-rs/defmt/pull/858
[#857]: https://github.com/knurling-rs/defmt/pull/857
[#856]: https://github.com/knurling-rs/defmt/pull/856
[#855]: https://github.com/knurling-rs/defmt/pull/855
[#852]: https://github.com/knurling-rs/defmt/pull/852
[#848]: https://github.com/knurling-rs/defmt/pull/848
[#847]: https://github.com/knurling-rs/defmt/pull/847
[#845]: https://github.com/knurling-rs/defmt/pull/845
[#843]: https://github.com/knurling-rs/defmt/pull/843
[#822]: https://github.com/knurling-rs/defmt/pull/822
[#807]: https://github.com/knurling-rs/defmt/pull/807

## [v0.3.8] - 2024-05-17

- [#840]: `defmt`: Support pre-1.77
- [#839]: `CI`: Fix tests
- [#838]: `defmt`: Switch to Cargo instruction compatible with older versions of Cargo

[#840]: https://github.com/knurling-rs/defmt/pull/840
[#839]: https://github.com/knurling-rs/defmt/pull/839
[#838]: https://github.com/knurling-rs/defmt/pull/838

## defmt-macros v0.3.9

- [#835]: `macros`: Fix some `defmt` crate name usage

## [v0.3.7] - 2024-05-13

- [#831]: `CI`: Fix CI
- [#830]: `book`: Add section about feature-gated derive Format
- [#828]: `defmt-decoder`: Update to `gimli 0.29`
- [#821]: Clean up
- [#813]: doc: add note for the alloc feature flag
- [#812]: `defmt`: Add a feature to stop linking a default panic handler
- [#811]: `book`: Add some examples for byte slice/array hints as well
- [#805]: `defmt`: Drop ip_in_core feature and re-enable nightly snapshot tests
- [#800]: `defmt-macros`: Fix generic trait bounds in Format derive macro

[#831]: https://github.com/knurling-rs/defmt/pull/831
[#828]: https://github.com/knurling-rs/defmt/pull/828
[#821]: https://github.com/knurling-rs/defmt/pull/821
[#813]: https://github.com/knurling-rs/defmt/pull/813
[#812]: https://github.com/knurling-rs/defmt/pull/812
[#811]: https://github.com/knurling-rs/defmt/pull/811
[#805]: https://github.com/knurling-rs/defmt/pull/805
[#800]: https://github.com/knurling-rs/defmt/pull/800

## [v0.3.6] - 2024-02-05

- [#804]: `CI`: Remove mdbook strategy
- [#803]: `CI`: Disable nightly qemu-snapshot tests
- [#789]: `defmt`: Add support for new time-related display hints
- [#783]: `defmt-decoder`: Move formatting logic to `Formatter`

[#804]: https://github.com/knurling-rs/defmt/pull/804
[#803]: https://github.com/knurling-rs/defmt/pull/803
[#789]: https://github.com/knurling-rs/defmt/pull/789
[#783]: https://github.com/knurling-rs/defmt/pull/783

## defmt-decoder v0.3.9, defmt-print v0.3.10 - 2023-10-04

- [#784]: `defmt-decoder`: Prepare `defmt-decoder v0.3.9` release
- [#781]: `defmt-decoder`: Add `pub struct Formatter` to `defmt_decoder::log`
- [#778]: `defmt-decoder`: Add support for nested log formatting
- [#777]: `defmt-decoder`: Simplify StdoutLogger
- [#775]: `defmt-decoder`: Ignore AArch64 mapping symbols
- [#771]: `defmt-macros`: Ignore empty items in DEFMT_LOG
- [#769]: `defmt-decoder`: Add support for color, style, width and alignment to format

[#784]: https://github.com/knurling-rs/defmt/pull/784
[#781]: https://github.com/knurling-rs/defmt/pull/781
[#778]: https://github.com/knurling-rs/defmt/pull/778
[#777]: https://github.com/knurling-rs/defmt/pull/777
[#775]: https://github.com/knurling-rs/defmt/pull/775
[#771]: https://github.com/knurling-rs/defmt/pull/771
[#769]: https://github.com/knurling-rs/defmt/pull/769

## defmt-decoder v0.3.8, defmt-print v0.3.8 - 2023-08-01

- [#766] `decoder::log`: Rename `PrettyLogger` to `StdoutLogger`
- [#765]: `defmt-decoder`: Add support for customizable logger formatting

[#766]: https://github.com/knurling-rs/defmt/pull/766
[#765]: https://github.com/knurling-rs/defmt/pull/765

## [v0.3.5] - 2023-06-19

- [#760]: `defmt-macros`: Upgrade to syn 2
- [#759]: Release `defmt v0.3.5`, `defmt-macros 0.3.6` and `defmt-print 0.3.8`
- [#758]: `defmt-print`: Tidy up
- [#757]: `defmt-print`: Allow reading from a tcp port
- [#756]: `CI`: Switch from bors to merge queue
- [#753]: `demft` Add `Format` impls for `core::ptr::NonNull` and `fn(Args...) -> Ret` (up to 12 arguments)

[#760]: https://github.com/knurling-rs/defmt/pull/760
[#759]: https://github.com/knurling-rs/defmt/pull/759
[#758]: https://github.com/knurling-rs/defmt/pull/758
[#757]: https://github.com/knurling-rs/defmt/pull/757
[#756]: https://github.com/knurling-rs/defmt/pull/756
[#753]: https://github.com/knurling-rs/defmt/pull/753

## defmt-decoder v0.3.7, defmt-macros v0.3.5, defmt-parser v0.3.3, defmt-print v0.3.7 - 2023-05-05

- [#754]: Release `defmt-decoder v0.3.7`, `defmt-macros v0.3.5`, `defmt-parser v0.3.3`, `defmt-print v0.3.7`
- [#750]: Add support for decoding wire format version 3

[#754]: https://github.com/knurling-rs/defmt/pull/754
[#750]: https://github.com/knurling-rs/defmt/pull/750

## [v0.3.4] - 2023-04-05

- [#748]: Release `defmt-v0.3.4`, `defmt-decoder-v0.3.6`, `defmt-print-v0.3.4` and yank previous
- [#747]: Bump wire version

[#748]: https://github.com/knurling-rs/defmt/pull/748
[#747]: https://github.com/knurling-rs/defmt/pull/747

## [v0.3.3] - 2023-03-29 (yanked)

- [#745]: Release `defmt-v0.3.3`, `defmt-decoder-v0.3.5`, `defmt-macros v0.3.4`, `defmt-parser v0.3.2`, `defmt-print v0.3.5` and `panic-probe v0.3.1`
- [#744]: `defmt-parser`: Clean and simplify
- [#742]: `defmt-decoder`: Include crate name in symbol name
- [#743]: `defmt-parser`: Simplify tests with `rstest`
- [#741]: `defmt-macros`: Disable default-features for `rstest`
- [#740]: Snapshot tests for `core::net`
- [#739]: `xtask`: Clean up
- [#737]: `panic-probe`: Add `hard_fault()` for use in `defmt::panic_handler`
- [#733]: `defmt`: Add formatting for `core::net` with the `ip_in_core` feature
- [#603]: `defmt`: Raw pointers now print as `0x1234` instead of `1234`
- [#536]: `defmt-parser`: Switch to using an enum for errors, and add some help text pointing you to the defmt docs if you use the wrong type specifier in a format string.

[#745]: https://github.com/knurling-rs/defmt/pull/745
[#744]: https://github.com/knurling-rs/defmt/pull/744
[#742]: https://github.com/knurling-rs/defmt/pull/742
[#743]: https://github.com/knurling-rs/defmt/pull/743
[#741]: https://github.com/knurling-rs/defmt/pull/741
[#740]: https://github.com/knurling-rs/defmt/pull/740
[#739]: https://github.com/knurling-rs/defmt/pull/739
[#737]: https://github.com/knurling-rs/defmt/pull/737
[#733]: https://github.com/knurling-rs/defmt/pull/733
[#603]: https://github.com/knurling-rs/defmt/pull/734
[#536]: https://github.com/knurling-rs/defmt/pull/735

## defmt-decoder v0.3.4, defmt-print v0.3.4

- [#729]: Release `defmt-decoder v0.3.4`, `defmt-print v0.3.4`
- [#726]: `defmt-decoder`: Remove difference in favor of dissimilar
- [#725]: `defmt-decoder`: Replace chrono with time
- [#719]: `defmt-print`: Fix panic
- [#715]: `xtask`: Update `clap` to version `4`
- [#710]: `CI`: Update CI
- [#706]: `defmt`, `defmt-decoder`, `defmt-itm`, `defmt-macros`, `defmt-parser`, `defmt-print`, `defmt-test-macros`: Satisfy clippy

[#729]: https://github.com/knurling-rs/defmt/pull/729
[#726]: https://github.com/knurling-rs/defmt/pull/726
[#725]: https://github.com/knurling-rs/defmt/pull/725
[#715]: https://github.com/knurling-rs/defmt/pull/715
[#710]: https://github.com/knurling-rs/defmt/pull/710
[#706]: https://github.com/knurling-rs/defmt/pull/706

## defmt-decoder v0.3.3, defmt-macros v0.3.3, defmt-print v0.3.3, vdefmt-rtt 0.4.0
- [#704]: Release `defmt-macros 0.3.3`, `defmt-print 0.3.3`, `defmt-rtt 0.4.0`
- [#703]: `defmt-print`: Update to `clap 4.0`.
- [#701]: `defmt-rtt`: Pre-relase cleanup
- [#695]: `defmt-rtt`: Refactor rtt [3/2]
- [#689]: `defmt-rtt`: Update to critical-section 1.0
- [#692]: `defmt-macros`: Wrap const fn in const item to ensure compile-time-evaluation.
- [#690]: `defmt-decoder`, `defmt-parser`: Satisfy clippy
- [#688]: Release `defmt-decoder 0.3.3`
- [#687]: `CI`: Re-enable `qemu-snapshot (nightly)` tests
- [#686]: `CI`: Temporarily disable `qemu-snapshot (nightly)`
- [#684]: `defmt-macros`: Fix `syn` dependency version.
- [#683]: `defmt-rtt`: Make sure the whole RTT structure is in RAM
- [#682]: `defmt-print`: exit when stdin is closed
- [#681]: `defmt-decoder`, `defmt-parser`:Make use of i/o locking being static since rust `1.61`.
- [#679]: `CI`: Add changelog enforcer
- [#678]: `defmt`, `defmt-decoder`, `defmt-macros`, `defmt-parser`: Satisfy clippy

[#704]: https://github.com/knurling-rs/defmt/pull/704
[#703]: https://github.com/knurling-rs/defmt/pull/703
[#701]: https://github.com/knurling-rs/defmt/pull/701
[#695]: https://github.com/knurling-rs/defmt/pull/695
[#692]: https://github.com/knurling-rs/defmt/pull/692
[#690]: https://github.com/knurling-rs/defmt/pull/690
[#688]: https://github.com/knurling-rs/defmt/pull/688
[#687]: https://github.com/knurling-rs/defmt/pull/687
[#686]: https://github.com/knurling-rs/defmt/pull/686
[#684]: https://github.com/knurling-rs/defmt/pull/684
[#683]: https://github.com/knurling-rs/defmt/pull/683
[#682]: https://github.com/knurling-rs/defmt/pull/682
[#681]: https://github.com/knurling-rs/defmt/pull/681
[#679]: https://github.com/knurling-rs/defmt/pull/679
[#678]: https://github.com/knurling-rs/defmt/pull/678
[#719]: https://github.com/knurling-rs/defmt/pull/719

## [v0.3.2] - 2022-05-31

- [#675]: Release `defmt 0.3.2` and fix `defmt-macros`-releated compile-error
- [#669]: Refine docs for `--json` flag

## [v0.3.1] - 2022-03-10

### Added

- [#662]: `#[derive(Format)]` now accepts attribute fields to format fields using the `Debug2Format` adapter instead of a `Format` implementation.
- [#661]: Add tests for Cell types
- [#656]: Implement `defmt::Format` for `Cell` and `RefCell`
- [#630]: Add test instructions to README.md

[#662]: https://github.com/knurling-rs/defmt/pull/662
[#661]: https://github.com/knurling-rs/defmt/pull/661
[#656]: https://github.com/knurling-rs/defmt/pull/656
[#630]: https://github.com/knurling-rs/defmt/pull/630

### Changed

- [#659]: mark extern::acquire() and extern::release() as unsafe. this is not a breaking change; this is an internal API
- [#640]: use crate [critical-section](https://crates.io/crates/critical-section) in defmt-rtt
- [#634]: update ELF parsing dependencies
- [#633]: make RTT buffer size configurable
- [#626]: Make errror message more meaningful in case of version-mismatch

[#659]: https://github.com/knurling-rs/defmt/pull/659
[#640]: https://github.com/knurling-rs/defmt/pull/640
[#634]: https://github.com/knurling-rs/defmt/pull/634
[#633]: https://github.com/knurling-rs/defmt/pull/633
[#626]: https://github.com/knurling-rs/defmt/pull/626

## [v0.3.0] - 2021-11-09

- [#618]: Support #[ignore] attribute in defmt_test
- [#621]: Readme Diagram: Replace duplicate defmt-itm with defmt-rtt
- [#617]: Add display hint to output `u64` as ISO8601 time
- [#620]: Tidy up: remove unused code and dependencies
- [#619]: Update all crates to rust edition 2021! 🎉
- [#610]: `defmt-print`: Log if malformed frame gets skipped
- [#547]: Migration guide `v0.2.x` to `v0.3.0`
- [#604]: defmt-test: `#[cfg(test)]` the `#[defmt_test::tests]` module
- [#616]: Update user guide part of the book
- [#615]: Document how to deal with backward compatibility breakage
- [#614]: Bugfix: decoder breaks with pipe symbol
- [#605]: Properly handle the `off` pseudo-level in presence of nested logging directives
- [#611]: Fix `cargo doc`-warnings
- [#608]: `decoder`: Fix that `defmt::println!` shows leading space when timestamps are disabled
- [#601]: Move crate `defmt` to `defmt/`
- [#600]: Run snapshot & backcompat tests in dev mode only
- [#519]: Target-side `env_logger`-like env filter
- [#592]: xtask: add backward compability test
- [#598]: `defmt-print`: Recover from decoding-errors
- [#569]: Add defmt `println!` macro
- [#580]: Structure `defmt::export`
- [#594]: panic-probe: use UDF instruction on nested panics
- [#591]: Remove timestamps from snapshot test
- [#585]: Add xtask option to run a single snapshot test by name
- [#589]: Implement `Format` for arrays of any length
- [#587]: Tweak inline attributes to remove machine code duplication
- [#574]: Refactor rtt [1/2]
- [#584]: Remove outdated doc "you may only call write! once"
- [#582]: Release of `panic-probe v0.2.1`
- [#581]: Add impl for `alloc::Layout`
- [#579]: defmt-rtt: fix check for blocking RTT
- [#577]: Fix typo in `cfg` of encoding-feature-`compile_error!`
- [#578]: `qemu`: Allow dead code
- [#550]: `defmt::flush()`
- [#572]: `defmt-decoder`: `impl TryFrom<Option<String>> for Encoding`
- [#570]: Support referring to `Self` in bitflags constants
- [#568]: Encoding docs.
- [#564]: Make order of bitflags values deterministic
- [#561]: Remove unused cortex-m-rt in panic-probe a=Dirbaio
- [#562]: Remove call to fill in user survey from `README`
- [#560]: Update cortex-m-rt crate from `0.6` to `0.7`
- [#557]: Add impl for TryFromSliceError
- [#556]: Add impl for TryFromIntError
- [#551]: Display git version & date to introduction section
- [#540]: Separate "crate version" from "wire format version
- [#549]: Fix clippy warnings.
- [#545]: Revert "`build.rs`: Obtain version from macro; simplify"
- [#539]: Add optional rzCOBS encoding+framing
- [#518]: `build.rs`: Obtain version from macro; simplify
- [#543]: `CI`: Temporarily drop backward-compatibility check
- [#542]: `snapshot-tests`: Test alternate hint for bitfields
- [#538]: Fix wrong bit count in comment.
- [#537]: `snapshot-tests`: Delete `:?` hint without impact
- [#531]: refactor the `macros` crate
- [#534]: Attribute test progress message to the test in question;
- [#535]: Don't print leading space when timestamp is absent
- [#529]: Refactor user-guide of `book`
- [#528]: Support bitflags
- [#533]: Adds add for user survey into readme.
- [#527]: `book`: Add logo and support text to introduction
- [#526]: `decoder`: Simplify tests
- [#359]: Implement precedence of inner display hint
- [#523]: Minimize dependencies
- [#508]: [5/n] Format trait v2
- [#522]: Replace `µs` hint with `us`
- [#521]: [3/n] Remove u24
- [#516]: `xtask`: Only install additional targets for tests that require them
- [#512]: Add overwrite option for xtask cross results.
- [#514]: extend raw pointer implementation to include !Format types
- [#513]: book/duplicates.md: discriminator -> disambiguator
- [#507]: [2/n] - Remove code-size-costly optimizations
- [#505]: [1/n] - Logger trait v2.

[#618]: https://github.com/knurling-rs/defmt/pull/618
[#621]: https://github.com/knurling-rs/defmt/pull/621
[#617]: https://github.com/knurling-rs/defmt/pull/617
[#620]: https://github.com/knurling-rs/defmt/pull/620
[#619]: https://github.com/knurling-rs/defmt/pull/619
[#610]: https://github.com/knurling-rs/defmt/pull/610
[#547]: https://github.com/knurling-rs/defmt/pull/547
[#604]: https://github.com/knurling-rs/defmt/pull/604
[#616]: https://github.com/knurling-rs/defmt/pull/616
[#615]: https://github.com/knurling-rs/defmt/pull/615
[#614]: https://github.com/knurling-rs/defmt/pull/614
[#605]: https://github.com/knurling-rs/defmt/pull/605
[#611]: https://github.com/knurling-rs/defmt/pull/611
[#608]: https://github.com/knurling-rs/defmt/pull/608
[#601]: https://github.com/knurling-rs/defmt/pull/601
[#600]: https://github.com/knurling-rs/defmt/pull/600
[#519]: https://github.com/knurling-rs/defmt/pull/519
[#592]: https://github.com/knurling-rs/defmt/pull/592
[#598]: https://github.com/knurling-rs/defmt/pull/598
[#569]: https://github.com/knurling-rs/defmt/pull/569
[#580]: https://github.com/knurling-rs/defmt/pull/580
[#594]: https://github.com/knurling-rs/defmt/pull/594
[#591]: https://github.com/knurling-rs/defmt/pull/591
[#585]: https://github.com/knurling-rs/defmt/pull/585
[#589]: https://github.com/knurling-rs/defmt/pull/589
[#587]: https://github.com/knurling-rs/defmt/pull/587
[#574]: https://github.com/knurling-rs/defmt/pull/574
[#584]: https://github.com/knurling-rs/defmt/pull/584
[#582]: https://github.com/knurling-rs/defmt/pull/582
[#581]: https://github.com/knurling-rs/defmt/pull/581
[#579]: https://github.com/knurling-rs/defmt/pull/579
[#577]: https://github.com/knurling-rs/defmt/pull/577
[#578]: https://github.com/knurling-rs/defmt/pull/578
[#550]: https://github.com/knurling-rs/defmt/pull/550
[#572]: https://github.com/knurling-rs/defmt/pull/572
[#570]: https://github.com/knurling-rs/defmt/pull/570
[#568]: https://github.com/knurling-rs/defmt/pull/568
[#564]: https://github.com/knurling-rs/defmt/pull/564
[#561]: https://github.com/knurling-rs/defmt/pull/561
[#562]: https://github.com/knurling-rs/defmt/pull/562
[#560]: https://github.com/knurling-rs/defmt/pull/560
[#557]: https://github.com/knurling-rs/defmt/pull/557
[#556]: https://github.com/knurling-rs/defmt/pull/556
[#551]: https://github.com/knurling-rs/defmt/pull/551
[#540]: https://github.com/knurling-rs/defmt/pull/540
[#549]: https://github.com/knurling-rs/defmt/pull/549
[#545]: https://github.com/knurling-rs/defmt/pull/545
[#539]: https://github.com/knurling-rs/defmt/pull/539
[#518]: https://github.com/knurling-rs/defmt/pull/518
[#543]: https://github.com/knurling-rs/defmt/pull/543
[#542]: https://github.com/knurling-rs/defmt/pull/542
[#538]: https://github.com/knurling-rs/defmt/pull/538
[#537]: https://github.com/knurling-rs/defmt/pull/537
[#534]: https://github.com/knurling-rs/defmt/pull/534
[#531]: https://github.com/knurling-rs/defmt/pull/531
[#535]: https://github.com/knurling-rs/defmt/pull/535
[#529]: https://github.com/knurling-rs/defmt/pull/529
[#528]: https://github.com/knurling-rs/defmt/pull/528
[#533]: https://github.com/knurling-rs/defmt/pull/533
[#527]: https://github.com/knurling-rs/defmt/pull/527
[#526]: https://github.com/knurling-rs/defmt/pull/526
[#359]: https://github.com/knurling-rs/defmt/pull/359
[#523]: https://github.com/knurling-rs/defmt/pull/523
[#508]: https://github.com/knurling-rs/defmt/pull/508
[#522]: https://github.com/knurling-rs/defmt/pull/522
[#521]: https://github.com/knurling-rs/defmt/pull/521
[#516]: https://github.com/knurling-rs/defmt/pull/516
[#512]: https://github.com/knurling-rs/defmt/pull/512
[#514]: https://github.com/knurling-rs/defmt/pull/514
[#513]: https://github.com/knurling-rs/defmt/pull/513
[#507]: https://github.com/knurling-rs/defmt/pull/507
[#505]: https://github.com/knurling-rs/defmt/pull/505

## [v0.2.3] - 2021-06-17

### Added

- [#499] Illustrate structure of the defmt crates
- [#503] Add alternate hint ('#')
- [#509] `impl Format for NonZero*`

### Changed

- [#488] Structure `impl Format`s into multiple files
- [#496] Bump build-dep `semver` to `1.0`
- [#489] Structure lib
- [#500] book: fix leftover old formatting syntax; typos
- [#510] `CI`: Don't install MacOS dependency which is included by default

### Fixed

- [#497] `macros`: match unused vars if logging is disabled

[#488]: https://github.com/knurling-rs/defmt/pull/488
[#496]: https://github.com/knurling-rs/defmt/pull/496
[#497]: https://github.com/knurling-rs/defmt/pull/497
[#489]: https://github.com/knurling-rs/defmt/pull/489
[#499]: https://github.com/knurling-rs/defmt/pull/499
[#500]: https://github.com/knurling-rs/defmt/pull/500
[#503]: https://github.com/knurling-rs/defmt/pull/503
[#509]: https://github.com/knurling-rs/defmt/pull/509
[#510]: https://github.com/knurling-rs/defmt/pull/510

## [v0.2.2] - 2021-05-20

### Added

- [#446] Add usage examples for `Debug2Format`, `Display2Format`
- [#464] `impl<T> Format for {*const, *mut} T where T: Format + ?Sized`
- [#472] `impl Format for` the core::{iter, ops, slice} structs
- [#473] `impl Format for` all the `Cow`s
- [#478] add `dbg!` macro

### Changed

- [#477] Disable logging calls via conditional compilation when all defmt features are disabled

[#446]: https://github.com/knurling-rs/defmt/pull/446
[#464]: https://github.com/knurling-rs/defmt/pull/464
[#472]: https://github.com/knurling-rs/defmt/pull/472
[#473]: https://github.com/knurling-rs/defmt/pull/473
[#477]: https://github.com/knurling-rs/defmt/pull/477
[#478]: https://github.com/knurling-rs/defmt/pull/478

## [v0.2.1] - 2021-03-08

### Added

- [#403] Add knurling logo to API docs

### Fixed

- [#413] Fix docs-rs build, by disabling feature "unstable-test"
- [#427] Drop outdated note about `defmt v0.2.0` from book

[#403]: https://github.com/knurling-rs/defmt/pull/403
[#413]: https://github.com/knurling-rs/defmt/pull/413
[#427]: https://github.com/knurling-rs/defmt/pull/427

## [v0.2.0] - 2021-02-19

### Added

- [#284] Implement support for `i128` and `u128` types
- [#291] Allows using `defmt` on x86 platforms by making the test suite use an internal Cargo feature
- [#293] Make `defmt` attributes forward input attributes
- [#294] Permits `use` items inside `#[defmt_test::tests]` modules
- [#296] Allows skipping the `defmt` version check in order to make development easier
- [#302] `derive(Format)` now supports more than 256 variants
- [#304] impl `Format` for `char`s
- [#313] Add display hints
- [#323] Merge `Uxx(u64)` (`Ixx(i64)`) and `U128(u128)` (`u128(i128)`) data variants
- [#327] `impl<T> Format for PhantomData<T>`
- [#329] Document safety of implementation detail functions
- [#335] Add the `defmt-itm` crate
- [#338] Add `defmt-logger` and `defmt-print` crates
- [#343] Customizable timestamps
- [#347] Document the grammar of `defmt`s current format parameter syntax
- [#351] Allow tools to distinguish user-controlled format strings from generated ones
- [#354] Add `f64` support
- [#376] Make `defmt-logger` more configurable, remove `probe-run` strings
- [#377] `defmt-test`: support returning `Result` from tests
- [#382] `impl Format for Infallible`
- [#391] `impl Format for core::time::Duration`

### Changed

- [#297] Improves the output formatting and includes a progress indicator
- [#299] Test embedded test runner (`defmt-test`) as part of our CI setup
- [#300] `#[derive]` now uses built-in primitive formatting for primitive references
- [#303] Employ the help of [bors]
- [#305] `Formatter` is now passed by value, i.e. consumed during formatting
- [#308] compile-fail test new `Formatter` move semantics
- [#312] `str` fields in structs are now treated as a native type by the encoder instead of going through the `Format` trait
- [#325] Update our UI tests to work with the latest stable release
- [#331] Add more compile-fail tests
- [#332] Improve `Format` trait docs
- [#333] Hide `Formatter`'s `inner` field
- [#334] Fix dead link in parser docs
- [#337] Improve diagnostics on double `write!`
- [#339] Make leb64 encoding fully safe (while at the same time reducing its code footprint)
- [#340] Stream `core::fmt` adapters
- [#345] Reduce code size by avoiding 64-bit arithmetic in LEB encoding
- [#350] `panic-probe` now uses `defmt`s `Display2Format` to log panic messages. In consequence, panic messages won't get truncated anymore.
- [#355] Clarify the docs on `Write::write`
- [#352] Do not display full version with `--help`. Thanks to [Javier-varez]!
- [#354] Support `f64` floating point numbers.
- [#355] Clarify docs on `Write::write`.
- [#361], [#367] Make clippy happy by improving code quality
- [#363] Improve test coverage on basic `defmt` usage on `std` rust
- [#364] Split firmware code into separate workspace
- [#368] `defmt-itm`: Raise compile error on `armv6m`
- [#369] Move `bors.toml` to `.github/`
- [#371] Link to git version of `defmt` book
- [#372] Update `Printers` section in `defmt` book
- [#373] Improve information in `Cargo.toml`
- [#379] Make link to `defmt` book clickable
- [#380] Merge crates `elf2table` and `logger` into `decoder`
- [#383] `defmt-test`: Modify attributes in place and handle `#[cfg]`
- [#384] pin unstable path dependencies
- [#385] defmt_decoder: Skip allocation of datastructure for raw symbols of the table entries in `fn get_locations`
- [#386], [#392] Refactor decoder
  - rename `mod logger` to `log`
  - make `fn parse_*`, `fn get_locations`, `fn decode` methods of `struct Table`
  - various simplifications and restructuring of internal code
- [#387] CI: bump timeout to 20 minutes
- [#389] defmt_decoder: Bump deps `object` and `gimli`

### Fixed

- [#301] Fix the nightly builds after a `linked_list_allocator` feature change
- [#310], [#311] remove the runtime check (and matching tests) if the `write!` macro was called multiple times as this can no longer happen since `write!` now consumes the `Formatter` due to [#305].
- [#321] ASCII hint (`:a`) is now respected when used together with the `Format` trait (`=?` and `=[?]`).
- [#342] Fix a data corruption issue when using `bool`s in `write!`
- [#357] Fix issue preventing `defmt` from compiling on MacOS.

[#284]: https://github.com/knurling-rs/defmt/pull/284
[#291]: https://github.com/knurling-rs/defmt/pull/291
[#293]: https://github.com/knurling-rs/defmt/pull/293
[#294]: https://github.com/knurling-rs/defmt/pull/294
[#296]: https://github.com/knurling-rs/defmt/pull/296
[#297]: https://github.com/knurling-rs/defmt/pull/297
[#299]: https://github.com/knurling-rs/defmt/pull/299
[#300]: https://github.com/knurling-rs/defmt/pull/300
[#301]: https://github.com/knurling-rs/defmt/pull/301
[#302]: https://github.com/knurling-rs/defmt/pull/302
[#303]: https://github.com/knurling-rs/defmt/pull/303
[#304]: https://github.com/knurling-rs/defmt/pull/304
[#305]: https://github.com/knurling-rs/defmt/pull/305
[#308]: https://github.com/knurling-rs/defmt/pull/308
[#310]: https://github.com/knurling-rs/defmt/pull/310
[#311]: https://github.com/knurling-rs/defmt/pull/311
[#312]: https://github.com/knurling-rs/defmt/pull/312
[#313]: https://github.com/knurling-rs/defmt/pull/313
[#321]: https://github.com/knurling-rs/defmt/pull/321
[#323]: https://github.com/knurling-rs/defmt/pull/323
[#325]: https://github.com/knurling-rs/defmt/pull/325
[#327]: https://github.com/knurling-rs/defmt/pull/327
[#329]: https://github.com/knurling-rs/defmt/pull/329
[#331]: https://github.com/knurling-rs/defmt/pull/331
[#332]: https://github.com/knurling-rs/defmt/pull/332
[#333]: https://github.com/knurling-rs/defmt/pull/333
[#334]: https://github.com/knurling-rs/defmt/pull/334
[#335]: https://github.com/knurling-rs/defmt/pull/335
[#337]: https://github.com/knurling-rs/defmt/pull/337
[#338]: https://github.com/knurling-rs/defmt/pull/338
[#339]: https://github.com/knurling-rs/defmt/pull/339
[#340]: https://github.com/knurling-rs/defmt/pull/340
[#342]: https://github.com/knurling-rs/defmt/pull/342
[#343]: https://github.com/knurling-rs/defmt/pull/343
[#345]: https://github.com/knurling-rs/defmt/pull/345
[#347]: https://github.com/knurling-rs/defmt/pull/347
[#350]: https://github.com/knurling-rs/defmt/pull/350
[#351]: https://github.com/knurling-rs/defmt/pull/351
[#354]: https://github.com/knurling-rs/defmt/pull/354
[#355]: https://github.com/knurling-rs/defmt/pull/355
[#352]: https://github.com/knurling-rs/defmt/pull/352
[#354]: https://github.com/knurling-rs/defmt/pull/354
[#355]: https://github.com/knurling-rs/defmt/pull/355
[#357]: https://github.com/knurling-rs/defmt/pull/357
[#361]: https://github.com/knurling-rs/defmt/pull/361
[#363]: https://github.com/knurling-rs/defmt/pull/363
[#364]: https://github.com/knurling-rs/defmt/pull/364
[#368]: https://github.com/knurling-rs/defmt/pull/368
[#369]: https://github.com/knurling-rs/defmt/pull/369
[#371]: https://github.com/knurling-rs/defmt/pull/371
[#372]: https://github.com/knurling-rs/defmt/pull/372
[#373]: https://github.com/knurling-rs/defmt/pull/373
[#376]: https://github.com/knurling-rs/defmt/pull/376
[#377]: https://github.com/knurling-rs/defmt/pull/377
[#379]: https://github.com/knurling-rs/defmt/pull/379
[#380]: https://github.com/knurling-rs/defmt/pull/380
[#382]: https://github.com/knurling-rs/defmt/pull/382
[#383]: https://github.com/knurling-rs/defmt/pull/383
[#384]: https://github.com/knurling-rs/defmt/pull/384
[#385]: https://github.com/knurling-rs/defmt/pull/385
[#386]: https://github.com/knurling-rs/defmt/pull/386
[#387]: https://github.com/knurling-rs/defmt/pull/387
[#389]: https://github.com/knurling-rs/defmt/pull/389
[#391]: https://github.com/knurling-rs/defmt/pull/391
[#392]: https://github.com/knurling-rs/defmt/pull/392
[#396]: https://github.com/knurling-rs/defmt/pull/396

## [v0.1.3] - 2020-11-30

### Fixed

- [#290] fixed cross compilation to ARMv6-M and other targets that have no CAS (Compare-and-Swap)
  primitives when the "alloc" feature is enabled

[#290]: https://github.com/knurling-rs/defmt/pull/290

## [v0.1.2] - 2020-11-26

### Added

- [#263] [#276] add and document `write!` macro
- [#273] [#280] add and document `unwrap!` macro
- [#266] add `panic!`-like and `assert!`-like macros which will log the panic message using `defmt` and then call `core::panic!` (by default)
- [#267], [#281] add `Debug2Format` and `Display2Format` adapters
- [#279] started adding notes about feature availability (e.g. "defmt 0.1.2 and up")

[#263]: https://github.com/knurling-rs/defmt/pull/263
[#273]: https://github.com/knurling-rs/defmt/pull/273
[#276]: https://github.com/knurling-rs/defmt/pull/276
[#279]: https://github.com/knurling-rs/defmt/pull/279
[#266]: https://github.com/knurling-rs/defmt/pull/266
[#281]: https://github.com/knurling-rs/defmt/pull/281
[#267]: https://github.com/knurling-rs/defmt/pull/267
[#280]: https://github.com/knurling-rs/defmt/pull/280

### Changed

- [#257] code size optimizations
- [#265] updated the 'how we deal with duplicated format strings' section of our [implementation notes]

[#257]: https://github.com/knurling-rs/defmt/pull/257
[#265]: https://github.com/knurling-rs/defmt/pull/265
[implementation notes]: https://defmt.ferrous-systems.com/design.html

### Fixed

- [#264] `probe-run` doesn't panic if log message is not UTF-8
- [#269] fixes compiler error that was thrown when using `defmt::panic` within e.g. a match expression
- [#272] braces in format args passed to the new `defmt::panic!` and `defmt::assert!` macros do not cause unexpected errors anymore

[#264]: https://github.com/knurling-rs/defmt/pull/264
[#269]: https://github.com/knurling-rs/defmt/pull/269
[#272]: https://github.com/knurling-rs/defmt/pull/272

## [v0.1.1] - 2020-11-16

### Fixed

- [#259] crates.io version of `defmt` crates no longer require `git` to be built

[#259]: https://github.com/knurling-rs/defmt/pull/259

## v0.1.0 - 2020-11-11

Initial release

[Unreleased]: https://github.com/knurling-rs/defmt/compare/defmt-v0.3.8...main
[v0.3.8]: https://github.com/knurling-rs/defmt/compare/defmt-v0.3.7...defmt-v0.3.8
[v0.3.7]: https://github.com/knurling-rs/defmt/compare/defmt-v0.3.6...defmt-v0.3.7
[v0.3.6]: https://github.com/knurling-rs/defmt/compare/defmt-v0.3.5...defmt-v0.3.6
[v0.3.5]: https://github.com/knurling-rs/defmt/compare/defmt-v0.3.4...defmt-v0.3.5
[v0.3.4]: https://github.com/knurling-rs/defmt/compare/defmt-v0.3.3...defmt-v0.3.4
[v0.3.3]: https://github.com/knurling-rs/defmt/compare/defmt-v0.3.2...defmt-v0.3.3
[v0.3.2]: https://github.com/knurling-rs/defmt/compare/defmt-v0.3.1...defmt-v0.3.2
[v0.3.1]: https://github.com/knurling-rs/defmt/compare/defmt-v0.3.0...defmt-v0.3.1
[v0.3.0]: https://github.com/knurling-rs/defmt/compare/defmt-v0.2.3...defmt-v0.3.0
[v0.2.3]: https://github.com/knurling-rs/defmt/compare/defmt-v0.2.2...defmt-v0.2.3
[v0.2.2]: https://github.com/knurling-rs/defmt/compare/defmt-v0.2.1...defmt-v0.2.2
[v0.2.1]: https://github.com/knurling-rs/defmt/compare/defmt-v0.2.0...defmt-v0.2.1
[v0.2.0]: https://github.com/knurling-rs/defmt/compare/defmt-v0.1.3...defmt-v0.2.0
[v0.1.3]: https://github.com/knurling-rs/defmt/compare/defmt-v0.1.2...defmt-v0.1.3
[v0.1.2]: https://github.com/knurling-rs/defmt/compare/defmt-v0.1.1...defmt-v0.1.2
[v0.1.1]: https://github.com/knurling-rs/defmt/compare/defmt-v0.1.0...defmt-v0.1.1<|MERGE_RESOLUTION|>--- conflicted
+++ resolved
@@ -7,13 +7,10 @@
 
 ## [Unreleased]
 
-<<<<<<< HEAD
-- [#869]: `macros`: Add missing type hints
-=======
 - [#874]: `defmt`: Fix doc test
 - [#872]: `defmt`: Add `expect!` as alias for `unwrap!` for discoverability
 - [#871]: Set MSRV to Rust 1.76
->>>>>>> 8fbaec9a
+- [#869]: `macros`: Add missing type hints
 - [#865]: `defmt`: Replace proc-macro-error with proc-macro-error2
 - [#859]: `defmt`: Satisfy clippy
 - [#858]: `defmt`: Implement "passthrough" trait impls for *2Format wrappers
@@ -28,13 +25,10 @@
 - [#822]: `CI`: Run `cargo semver-checks` on every PR
 - [#807]: `defmt-print`: Add `watch_elf` flag to allow ELF file reload without restarting `defmt-print`
 
-<<<<<<< HEAD
-[#869]: https://github.com/knurling-rs/defmt/pull/869
-=======
 [#874]: https://github.com/knurling-rs/defmt/pull/874
 [#872]: https://github.com/knurling-rs/defmt/pull/872
 [#871]: https://github.com/knurling-rs/defmt/pull/871
->>>>>>> 8fbaec9a
+[#869]: https://github.com/knurling-rs/defmt/pull/869
 [#859]: https://github.com/knurling-rs/defmt/pull/859
 [#858]: https://github.com/knurling-rs/defmt/pull/858
 [#857]: https://github.com/knurling-rs/defmt/pull/857
