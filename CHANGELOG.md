--- conflicted
+++ resolved
@@ -7,17 +7,13 @@
 
 ## [Unreleased]
 
-<<<<<<< HEAD
+- [#813] doc: add note for the alloc feature flag
 - [#811]: `book`: Add some examples for byte slice/array hints as well
-
+- [#800]: `defmt-macros`: Fix generic trait bounds in Format derive macro
+
+[#813]: https://github.com/knurling-rs/defmt/pull/813
 [#811]: https://github.com/knurling-rs/defmt/pull/811
-=======
-- [#813] doc: add note for the alloc feature flag
-- [#800]: `defmt-macros`: Fix generic trait bounds in Format derive macro
-
-[#813]: https://github.com/knurling-rs/defmt/pull/813
 [#800]: https://github.com/knurling-rs/defmt/pull/800
->>>>>>> 7a0b42cf
 
 ## [v0.3.6] - 2024-02-05
 
